--- conflicted
+++ resolved
@@ -281,17 +281,14 @@
 		log.Panicln("Timed out waiting for namespace cache to sync.")
 	}
 
-<<<<<<< HEAD
 	// crc controller must wait for service informer to sync before starting
 	go c.crcController.Run(stop)
 
-=======
 	defer c.queue.ShutDown()
 	go wait.Until(c.runWorker, 0, stop)
 
 	// TODO, change once athenz domain cr watch is in place, add individual
 	// items to queue
->>>>>>> 5945974c
 	for {
 		c.queue.Add(queueKey)
 		log.Println("Sleeping for", c.pollInterval)
