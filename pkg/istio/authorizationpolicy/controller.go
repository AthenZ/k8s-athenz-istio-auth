// Copyright 2021, Verizon Media Inc.
// Licensed under the terms of the 3-Clause BSD license. See LICENSE file in
// github.com/yahoo/k8s-athenz-istio-auth for terms.
package authzpolicy

import (
	"errors"
	"fmt"
	"strings"
	"time"

	"github.com/yahoo/k8s-athenz-istio-auth/pkg/athenz"
	"github.com/yahoo/k8s-athenz-istio-auth/pkg/istio/rbac"
	"github.com/yahoo/k8s-athenz-istio-auth/pkg/istio/rbac/common"
	rbacv2 "github.com/yahoo/k8s-athenz-istio-auth/pkg/istio/rbac/v2"
	"github.com/yahoo/k8s-athenz-istio-auth/pkg/log"
	adv1 "github.com/yahoo/k8s-athenz-syncer/pkg/apis/athenz/v1"
	"istio.io/client-go/pkg/clientset/versioned"
	istioCache "istio.io/client-go/pkg/informers/externalversions/security/v1beta1"
	"istio.io/istio/pilot/pkg/model"
	corev1 "k8s.io/api/core/v1"
	apiErrors "k8s.io/apimachinery/pkg/api/errors"
	"k8s.io/apimachinery/pkg/util/wait"
	"k8s.io/client-go/tools/cache"
	"k8s.io/client-go/util/workqueue"
)

const (
	queueNumRetries        = 3
	authzEnabled           = "true"
	authzEnabledAnnotation = "authz.istio.io/enabled"
	overrideAnnotation     = "overrideAuthzPolicy"
)

type Controller struct {
<<<<<<< HEAD
	configStoreCache            model.ConfigStoreCache
	serviceIndexInformer        cache.SharedIndexInformer
	adIndexInformer             cache.SharedIndexInformer
	authzpolicyIndexInformer    cache.SharedIndexInformer
	queue                       workqueue.RateLimitingInterface
	rbacProvider                rbac.Provider
	apResyncInterval            time.Duration
	enableOriginJwtSubject      bool
	componentEnabledAuthzPolicy *ComponentEnabled
	dryRunHandler               common.DryRunHandler
	apiHandler                  common.ApiHandler
=======
	configStoreCache         model.ConfigStoreCache
	serviceIndexInformer     cache.SharedIndexInformer
	adIndexInformer          cache.SharedIndexInformer
	authzpolicyIndexInformer cache.SharedIndexInformer
	queue                    workqueue.RateLimitingInterface
	rbacProvider             rbac.Provider
	apResyncInterval         time.Duration
	eventHandler             common.EventHandler
	enableOriginJwtSubject   bool
	dryRun                   bool
>>>>>>> 725ec6f2
}

func NewController(configStoreCache model.ConfigStoreCache, serviceIndexInformer cache.SharedIndexInformer, adIndexInformer cache.SharedIndexInformer, istioClientSet versioned.Interface, apResyncInterval time.Duration, enableOriginJwtSubject bool, componentEnabledAuthzPolicy *ComponentEnabled) *Controller {
	queue := workqueue.NewRateLimitingQueue(workqueue.DefaultControllerRateLimiter())

	authzpolicyIndexInformer := istioCache.NewAuthorizationPolicyInformer(istioClientSet, "", 0, cache.Indexers{})

	c := &Controller{
<<<<<<< HEAD
		configStoreCache:            configStoreCache,
		serviceIndexInformer:        serviceIndexInformer,
		adIndexInformer:             adIndexInformer,
		authzpolicyIndexInformer:    authzpolicyIndexInformer,
		queue:                       queue,
		rbacProvider:                rbacv2.NewProvider(enableOriginJwtSubject),
		apResyncInterval:            apResyncInterval,
		enableOriginJwtSubject:      enableOriginJwtSubject,
		componentEnabledAuthzPolicy: componentEnabledAuthzPolicy,
		dryRunHandler:               common.DryRunHandler{},
	}

	c.apiHandler = common.ApiHandler{
		ConfigStoreCache: c.configStoreCache,
=======
		configStoreCache:         configStoreCache,
		serviceIndexInformer:     serviceIndexInformer,
		adIndexInformer:          adIndexInformer,
		authzpolicyIndexInformer: authzpolicyIndexInformer,
		queue:                    queue,
		rbacProvider:             rbacv2.NewProvider(dryRun, enableOriginJwtSubject),
		apResyncInterval:         apResyncInterval,
		enableOriginJwtSubject:   enableOriginJwtSubject,
		dryRun:                   dryRun,
>>>>>>> 725ec6f2
	}

	if c.dryRun {
		c.eventHandler = &common.DryRunHandler{}
	} else {
		c.eventHandler = &common.ApiHandler{
			ConfigStoreCache: c.configStoreCache,
		}
	}

	serviceIndexInformer.AddEventHandler(cache.ResourceEventHandlerFuncs{
		AddFunc: func(obj interface{}) {
			c.processEvent(cache.MetaNamespaceKeyFunc, obj)
		},
		UpdateFunc: func(_, newObj interface{}) {
			c.processEvent(cache.MetaNamespaceKeyFunc, newObj)
		},
		DeleteFunc: func(obj interface{}) {
			c.processEvent(cache.DeletionHandlingMetaNamespaceKeyFunc, obj)
		},
	})

	adIndexInformer.AddEventHandler(cache.ResourceEventHandlerFuncs{
		AddFunc: func(obj interface{}) {
			c.processEvent(cache.MetaNamespaceKeyFunc, obj)
		},
		UpdateFunc: func(_, newObj interface{}) {
			c.processEvent(cache.MetaNamespaceKeyFunc, newObj)
		},
		DeleteFunc: func(obj interface{}) {
			c.processEvent(cache.DeletionHandlingMetaNamespaceKeyFunc, obj)
		},
	})

	return c
}

func (c *Controller) EventHandler(_ model.Config, config model.Config, e model.Event) {
	// authz policy event handler, Key() returns format <type>/<namespace>/<name>
	// should drop the type and pass <namespace>/<name> only
	c.queue.Add(config.Namespace + "/" + config.Name)
}

// processEvent is responsible for calling the key function and adding the
// key of the item to the queue
func (c *Controller) processEvent(fn cache.KeyFunc, obj interface{}) {
	key, err := fn(obj)
	if err == nil {
		c.queue.Add(key)
		return
	}
	log.Errorf("Error calling key func: %s", err.Error())
}

// Run starts the main controller loop running sync at every poll interval.
func (c *Controller) Run(stopCh <-chan struct{}) {
	go c.authzpolicyIndexInformer.Run(stopCh)
	go c.resync(stopCh)

	defer c.queue.ShutDown()
	wait.Until(c.runWorker, 0, stopCh)
}

// runWorker calls processNextItem to process events of the work queue
func (c *Controller) runWorker() {
	for c.processNextItem() {
	}
}

// processNextItem takes an item off the queue and calls the controllers sync
// function, handles the logic of re-queuing in case any errors occur
func (c *Controller) processNextItem() bool {
	keyRaw, quit := c.queue.Get()
	if quit {
		return false
	}

	defer c.queue.Done(keyRaw)
	key, ok := keyRaw.(string)
	if !ok {
		log.Errorf("String cast failed for key %v", key)
		c.queue.Forget(keyRaw)
		return true
	}

	log.Infof("Processing key: %s", key)
	err := c.sync(key)
	if err != nil {
		log.Errorf("Error syncing authz policy state for key %s: %s", keyRaw, err)
		if c.queue.NumRequeues(keyRaw) < queueNumRetries {
			log.Infof("Retrying key %s due to sync error", keyRaw)
			c.queue.AddRateLimited(keyRaw)
			return true
		}
	}

	return true
}

// sync function receives a key string function, key can have two format:
// Case 1: for athenzdomain crd, key string is in format: <athenz domain name>, perform a service list scan.
//         Compute, compare and update authz policy specs based on current state in cluster
// Case 2: for service resource and authorization policy, key string is in format: <namespace name>/<service name>,
//         look up svc in cache and generate corresponding authz policy, update based on current state in cluster
func (c *Controller) sync(key string) error {
	var serviceName, athenzDomainName string

	parseKeyList := strings.Split(key, "/")
	if len(parseKeyList) > 1 {
		athenzDomainName = athenz.NamespaceToDomain(parseKeyList[0])
		serviceName = parseKeyList[1]
	} else {
		athenzDomainName = key
	}

	athenzDomainRaw, exists, err := c.adIndexInformer.GetIndexer().GetByKey(athenzDomainName)
	if err != nil {
		return fmt.Errorf("unable to fetch athenz domain from cache, error: %s", err)
	}

	if !exists {
		return fmt.Errorf("athenz domain %s does not exist in cache", athenzDomainName)
	}

	athenzDomain, ok := athenzDomainRaw.(*adv1.AthenzDomain)
	if !ok {
		return errors.New("athenz domain cast failed, domain name: " + athenzDomainName)
	}

	signedDomain := athenzDomain.Spec.SignedDomain
	domainRBAC := athenz.ConvertAthenzPoliciesIntoRbacModel(signedDomain.Domain, &c.adIndexInformer)
	var serviceList []*corev1.Service
	if serviceName != "" {
		serviceObj, err := c.getSvcObj(athenz.DomainToNamespace(athenzDomainName) + "/" + serviceName)
		if err != nil {
			return fmt.Errorf("error getting service from cache: %s", err.Error())
		}
		if serviceObj != nil {
			serviceList = append(serviceList, serviceObj)
		}
	} else {
		// handle case 2
		// fetch all services in the namespace
		// error checking
		// add to serviceList
		svcKeys := c.serviceIndexInformer.GetStore().ListKeys()
		domainName := athenz.DomainToNamespace(athenzDomainName)
		for _, svcKey := range svcKeys {
			if strings.Split(svcKey, "/")[0] == domainName {
				serviceObj, err := c.getSvcObj(svcKey)
				if err != nil {
					return fmt.Errorf("error getting service from cache: %s", err.Error())
				}
				if serviceObj != nil {
					serviceList = append(serviceList, serviceObj)
				}
			}
		}
	}

	var desiredCRs []model.Config
	// range over serviceList
	for _, service := range serviceList {
		// if svc annotation authz.istio.io/enabled is not present - skip processing and continue
		if !c.checkAuthzEnabledAnnotation(service) {
			continue
		}
		desiredCR := c.rbacProvider.ConvertAthenzModelIntoIstioRbac(domainRBAC, service.Name, service.Labels["svc"])
		// append to desiredCRs array
		desiredCRs = append(desiredCRs, desiredCR...)
	}

	// get current APs from cache
<<<<<<< HEAD
	dryRun := !c.componentEnabledAuthzPolicy.IsEnabled(serviceName, domainRBAC.Namespace)
	currentCRs := c.rbacProvider.GetCurrentIstioRbac(domainRBAC, c.configStoreCache, serviceName, dryRun)
=======
	currentCRs := c.rbacProvider.GetCurrentIstioRbac(domainRBAC, c.configStoreCache, serviceName)
>>>>>>> 725ec6f2
	cbHandler := c.getCallbackHandler(key)
	changeList := common.ComputeChangeList(currentCRs, desiredCRs, cbHandler, c.checkOverrideAnnotation)

	// If change list is empty, nothing to do
	if len(changeList) == 0 {
		log.Infof("Everything is up-to-date for key: %s", key)
		c.queue.Forget(key)
		return nil
	}

	for _, item := range changeList {
		log.Infof("Adding resource action to queue: %s on %s for key: %s", item.Operation, item.Resource.Key(), key)
		c.processConfigChange(item)
	}
	return nil
}

// checkOverrideAnnotation checks if current config has override annotation, skips process if override annotation is set
// to true
func (c *Controller) checkOverrideAnnotation(existingConfig model.Config) bool {
	if res, exists := existingConfig.ConfigMeta.Annotations[overrideAnnotation]; exists {
		return res == "true"
	} else {
		return exists
	}
}

// ProcessConfigChange receives resource and event action, and perform update on resource
func (c *Controller) processConfigChange(item *common.Item) error {
	if item == nil {
		return nil
	}
	var err error
<<<<<<< HEAD
	var eHandler common.EventHandler
	serviceName := item.Resource.ConfigMeta.Name
	serviceNamespace := item.Resource.ConfigMeta.Namespace
	if !c.componentEnabledAuthzPolicy.IsEnabled(serviceName, serviceNamespace) {
		eHandler = &c.dryRunHandler
	} else {
		eHandler = &c.apiHandler
	}
=======
>>>>>>> 725ec6f2

	switch item.Operation {
	case model.EventAdd:
		err = c.eventHandler.Add(item)
	case model.EventUpdate:
		err = c.eventHandler.Update(item)
	case model.EventDelete:
		err = c.eventHandler.Delete(item)
	}

	return err
}

// getSvcObj return single service resource in the cache
func (c *Controller) getSvcObj(svcKey string) (*corev1.Service, error) {
	serviceRaw, exists, err := c.serviceIndexInformer.GetIndexer().GetByKey(svcKey)
	if err != nil {
		return nil, err
	}
	if !exists {
		log.Infof("service %s does not exist in cache", svcKey)
		return nil, nil
	}
	serviceObj, ok := serviceRaw.(*corev1.Service)
	if !ok {
		return nil, fmt.Errorf("service cast failed, raw object: %s", serviceRaw)
	}
	return serviceObj, nil
}

// getCallbackHandler returns an error handler func that re-adds the key "athenzdomain-service(optional)" back to queue
// this explicit func definition takes in the key to avoid data race while accessing key
func (c *Controller) getCallbackHandler(key string) common.OnCompleteFunc {
	return func(err error, item *common.Item) error {

		if err == nil {
			return nil
		}
		if item != nil {
			log.Errorf("Error performing %s on resource: %s, resource key: %s", item.Operation, err.Error(), key)
		}
		if apiErrors.IsNotFound(err) || apiErrors.IsAlreadyExists(err) {
			log.Infof("Error is non-retryable %s", err)
			return nil
		}
		if apiErrors.IsTimeout(err) {
			log.Infof("api request times out due to long processing, retrying key: %s", key)
		}
		if !apiErrors.IsConflict(err) {
			log.Infof("Retrying operation %s on resource due to processing error for %s", item.Operation, key)
			return err
		}
		if c.queue.NumRequeues(key) >= queueNumRetries {
			log.Errorf("Max number of retries reached for %s.", key)
			return nil
		}
		if item != nil {
			log.Infof("Retrying operation %s on resource due to processing error for %s", item.Operation, key)
		}
		c.queue.AddRateLimited(key)
		return nil
	}
}

// resync will run as a periodic resync at a given interval, it will take all
// the current athenz domains in the cache and put them onto the queue
func (c *Controller) resync(stopCh <-chan struct{}) {
	t := time.NewTicker(c.apResyncInterval)
	defer t.Stop()
	for {
		select {
		case <-t.C:
			log.Infoln("Running resync for authorization policies...")
			adListRaw := c.adIndexInformer.GetIndexer().List()
			for _, adRaw := range adListRaw {
				c.processEvent(cache.MetaNamespaceKeyFunc, adRaw)
			}
		case <-stopCh:
			log.Infoln("Stopping authorization policies resync...")
			return
		}
	}
}

// checkAuthzEnabledAnnotation checks if current service object has "authz.istio.io/enabled" annotation set
func (c *Controller) checkAuthzEnabledAnnotation(serviceObj *corev1.Service) bool {
	if _, ok := serviceObj.Annotations[authzEnabledAnnotation]; ok {
		if serviceObj.Annotations[authzEnabledAnnotation] == authzEnabled {
			return true
		}
	}
	return false
}<|MERGE_RESOLUTION|>--- conflicted
+++ resolved
@@ -33,7 +33,6 @@
 )
 
 type Controller struct {
-<<<<<<< HEAD
 	configStoreCache            model.ConfigStoreCache
 	serviceIndexInformer        cache.SharedIndexInformer
 	adIndexInformer             cache.SharedIndexInformer
@@ -42,36 +41,25 @@
 	rbacProvider                rbac.Provider
 	apResyncInterval            time.Duration
 	enableOriginJwtSubject      bool
-	componentEnabledAuthzPolicy *ComponentEnabled
+	componentEnabledAuthzPolicy *common.ComponentEnabled
 	dryRunHandler               common.DryRunHandler
 	apiHandler                  common.ApiHandler
-=======
-	configStoreCache         model.ConfigStoreCache
-	serviceIndexInformer     cache.SharedIndexInformer
-	adIndexInformer          cache.SharedIndexInformer
-	authzpolicyIndexInformer cache.SharedIndexInformer
-	queue                    workqueue.RateLimitingInterface
-	rbacProvider             rbac.Provider
-	apResyncInterval         time.Duration
-	eventHandler             common.EventHandler
-	enableOriginJwtSubject   bool
-	dryRun                   bool
->>>>>>> 725ec6f2
-}
-
-func NewController(configStoreCache model.ConfigStoreCache, serviceIndexInformer cache.SharedIndexInformer, adIndexInformer cache.SharedIndexInformer, istioClientSet versioned.Interface, apResyncInterval time.Duration, enableOriginJwtSubject bool, componentEnabledAuthzPolicy *ComponentEnabled) *Controller {
+}
+
+func NewController(configStoreCache model.ConfigStoreCache, serviceIndexInformer cache.SharedIndexInformer, adIndexInformer cache.SharedIndexInformer, istioClientSet versioned.Interface, apResyncInterval time.Duration, enableOriginJwtSubject bool, componentEnabledAuthzPolicy *common.ComponentEnabled) *Controller {
 	queue := workqueue.NewRateLimitingQueue(workqueue.DefaultControllerRateLimiter())
 
 	authzpolicyIndexInformer := istioCache.NewAuthorizationPolicyInformer(istioClientSet, "", 0, cache.Indexers{})
 
 	c := &Controller{
-<<<<<<< HEAD
 		configStoreCache:            configStoreCache,
 		serviceIndexInformer:        serviceIndexInformer,
 		adIndexInformer:             adIndexInformer,
 		authzpolicyIndexInformer:    authzpolicyIndexInformer,
 		queue:                       queue,
-		rbacProvider:                rbacv2.NewProvider(enableOriginJwtSubject),
+		// TODO: fix methods in rbacv2 provider funcs, find a way to check dry run flag for current ns / svc
+		// use this check dryRun := !c.componentEnabledAuthzPolicy.IsEnabled(serviceName, domainRBAC.Namespace)
+		rbacProvider:                rbacv2.NewProvider(componentEnabledAuthzPolicy, enableOriginJwtSubject),
 		apResyncInterval:            apResyncInterval,
 		enableOriginJwtSubject:      enableOriginJwtSubject,
 		componentEnabledAuthzPolicy: componentEnabledAuthzPolicy,
@@ -80,25 +68,6 @@
 
 	c.apiHandler = common.ApiHandler{
 		ConfigStoreCache: c.configStoreCache,
-=======
-		configStoreCache:         configStoreCache,
-		serviceIndexInformer:     serviceIndexInformer,
-		adIndexInformer:          adIndexInformer,
-		authzpolicyIndexInformer: authzpolicyIndexInformer,
-		queue:                    queue,
-		rbacProvider:             rbacv2.NewProvider(dryRun, enableOriginJwtSubject),
-		apResyncInterval:         apResyncInterval,
-		enableOriginJwtSubject:   enableOriginJwtSubject,
-		dryRun:                   dryRun,
->>>>>>> 725ec6f2
-	}
-
-	if c.dryRun {
-		c.eventHandler = &common.DryRunHandler{}
-	} else {
-		c.eventHandler = &common.ApiHandler{
-			ConfigStoreCache: c.configStoreCache,
-		}
 	}
 
 	serviceIndexInformer.AddEventHandler(cache.ResourceEventHandlerFuncs{
@@ -264,12 +233,8 @@
 	}
 
 	// get current APs from cache
-<<<<<<< HEAD
-	dryRun := !c.componentEnabledAuthzPolicy.IsEnabled(serviceName, domainRBAC.Namespace)
-	currentCRs := c.rbacProvider.GetCurrentIstioRbac(domainRBAC, c.configStoreCache, serviceName, dryRun)
-=======
+	// dryRun := !c.componentEnabledAuthzPolicy.IsEnabled(serviceName, domainRBAC.Namespace)
 	currentCRs := c.rbacProvider.GetCurrentIstioRbac(domainRBAC, c.configStoreCache, serviceName)
->>>>>>> 725ec6f2
 	cbHandler := c.getCallbackHandler(key)
 	changeList := common.ComputeChangeList(currentCRs, desiredCRs, cbHandler, c.checkOverrideAnnotation)
 
@@ -303,7 +268,6 @@
 		return nil
 	}
 	var err error
-<<<<<<< HEAD
 	var eHandler common.EventHandler
 	serviceName := item.Resource.ConfigMeta.Name
 	serviceNamespace := item.Resource.ConfigMeta.Namespace
@@ -312,16 +276,14 @@
 	} else {
 		eHandler = &c.apiHandler
 	}
-=======
->>>>>>> 725ec6f2
 
 	switch item.Operation {
 	case model.EventAdd:
-		err = c.eventHandler.Add(item)
+		err = eHandler.Add(item)
 	case model.EventUpdate:
-		err = c.eventHandler.Update(item)
+		err = eHandler.Update(item)
 	case model.EventDelete:
-		err = c.eventHandler.Delete(item)
+		err = eHandler.Delete(item)
 	}
 
 	return err
