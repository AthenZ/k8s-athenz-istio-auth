--- conflicted
+++ resolved
@@ -182,183 +182,11 @@
 	}
 
 	// dealing with service resource
-<<<<<<< HEAD
-	if obj, ok := (castItem.Resource).(*corev1.Service); ok {
-		var convertedCR model.Config
-		if castItem.Operation == model.EventAdd {
-			// creation of service will check if istio annotation is set to true, will result in creation of authz policy
-			// authz policy creation logic
-			// check if current service has istio authz annotation set
-			if _, ok = obj.Annotations[authzEnabledAnnotation]; ok {
-				if c.checkAuthzEnabledAnnotation(obj) {
-					// here should check if authz policy is existing in the cluster
-					log.Infof("istio authz annotation for service %s is set to true\n", obj.Name)
-					// form the authorization policy config and send create sign to the queue
-					athenzDomainRaw, exists, err := c.adIndexInformer.GetIndexer().GetByKey(athenz.NamespaceToDomain(obj.Namespace))
-					if err != nil {
-						return err
-					}
-					if !exists {
-						// TODO, add the non existing athenz domain to the istio custom resource
-						// processing controller to delete them
-						return fmt.Errorf("athenz domain %v does not exist in cache", obj.Namespace)
-					}
-
-					athenzDomain, ok := athenzDomainRaw.(*adv1.AthenzDomain)
-					if !ok {
-						return errors.New("athenz domain cast failed")
-					}
-					signedDomain := athenzDomain.Spec.SignedDomain
-					labels := obj.GetLabels()
-					domainRBAC := m.ConvertAthenzPoliciesIntoRbacModel(signedDomain.Domain, &c.adIndexInformer)
-					if _, ok := labels["svc"]; !ok {
-						return fmt.Errorf("svc object does not contain label 'svc', unable to auto create authz policy")
-					}
-					convertedCR = c.convertAthenzModelIntoIstioAuthzPolicy(domainRBAC, obj.Namespace, obj.Name, labels["svc"])
-					log.Infoln("Creating Authz Policy ... ")
-					if !c.dryrun {
-						revision, err := c.configStoreCache.Create(convertedCR)
-						if err != nil {
-							log.Errorln("error creating authz policy: ", err.Error())
-							return err
-						}
-						log.Infoln("Created revision number is: ", revision)
-					} else {
-						err := createDryrunResource(convertedCR, obj.Name, obj.Namespace)
-						if err != nil {
-							return fmt.Errorf("unable write to file, err: %v", err)
-						}
-					}
-				} else {
-					// case when service has authz flag switch from true to false, authz policy with the same name present
-					if !c.dryrun {
-						if res := c.configStoreCache.Get(collections.IstioSecurityV1Beta1Authorizationpolicies.Resource().GroupVersionKind(), obj.Name, obj.Namespace); res != nil {
-							log.Infoln("Deleting Authz Policy ... ")
-							err := c.configStoreCache.Delete(collections.IstioSecurityV1Beta1Authorizationpolicies.Resource().GroupVersionKind(), obj.Name, obj.Namespace)
-							if err != nil {
-								log.Errorln("error deleting authz policy: ", err.Error())
-								return err
-							}
-						}
-					} else {
-						err := findDeleteDryrunResource(obj.Name, obj.Namespace)
-						if err != nil {
-							log.Errorln("error deleting local authz policy file: ", err.Error())
-							return err
-						}
-					}
-				}
-			} else {
-				// case when service has authzEnabledAnnotation removed, and authz policy with the same name present
-				if !c.dryrun {
-					if res := c.configStoreCache.Get(collections.IstioSecurityV1Beta1Authorizationpolicies.Resource().GroupVersionKind(), obj.Name, obj.Namespace); res != nil {
-						log.Infoln("Deleting Authz Policy ... ")
-						err := c.configStoreCache.Delete(collections.IstioSecurityV1Beta1Authorizationpolicies.Resource().GroupVersionKind(), obj.Name, obj.Namespace)
-						if err != nil {
-							log.Errorln("error deleting authz policy: ", err.Error())
-							return err
-						}
-					}
-				} else {
-					err := findDeleteDryrunResource(obj.Name, obj.Namespace)
-					if err != nil {
-						log.Errorln("error deleting local authz policy file: ", err.Error())
-						return err
-					}
-				}
-			}
-		} else if castItem.Operation == model.EventUpdate {
-			if _, ok = obj.Annotations[authzEnabledAnnotation]; ok {
-				if c.checkAuthzEnabledAnnotation(obj) {
-					if res := c.configStoreCache.Get(collections.IstioSecurityV1Beta1Authorizationpolicies.Resource().GroupVersionKind(), obj.Name, obj.Namespace); res == nil {
-						log.Infof("istio authz annotation for service %s is updated to true\n", obj.Name)
-						// form the authorization policy config
-						athenzDomainRaw, exists, err := c.adIndexInformer.GetIndexer().GetByKey(athenz.NamespaceToDomain(obj.Namespace))
-						if err != nil {
-							return err
-						}
-
-						if !exists {
-							// TODO, add the non existing athenz domain to the istio custom resource
-							// processing controller to delete them
-							return fmt.Errorf("athenz domain %s does not exist in cache", obj.Namespace)
-						}
-
-						athenzDomain, ok := athenzDomainRaw.(*adv1.AthenzDomain)
-						if !ok {
-							return errors.New("athenz domain cast failed")
-						}
-
-						signedDomain := athenzDomain.Spec.SignedDomain
-						labels := obj.GetLabels()
-						if _, ok := labels["svc"]; !ok {
-							return fmt.Errorf("svc object does not contain label 'svc', unable to auto create authz policy")
-						}
-						domainRBAC := m.ConvertAthenzPoliciesIntoRbacModel(signedDomain.Domain, &c.adIndexInformer)
-						convertedCR = c.convertAthenzModelIntoIstioAuthzPolicy(domainRBAC, obj.Namespace, obj.Name, labels["svc"])
-						log.Infoln("Creating Authz Policy ... ")
-						if !c.dryrun {
-							revision, err := c.configStoreCache.Create(convertedCR)
-							if err != nil {
-								log.Errorln("error creating authz policy: ", err.Error())
-								return err
-							}
-							log.Infoln("Created revision number is: ", revision)
-						} else {
-							err := createDryrunResource(convertedCR, obj.Name, obj.Namespace)
-							if err != nil {
-								return fmt.Errorf("unable write to file, err: %v", err)
-							}
-						}
-					}
-				} else {
-					// case when service has authz flag switch from true to false, authz policy with the same name present
-					if !c.dryrun {
-						if res := c.configStoreCache.Get(collections.IstioSecurityV1Beta1Authorizationpolicies.Resource().GroupVersionKind(), obj.Name, obj.Namespace); res != nil {
-							log.Infoln("Deleting Authz Policy ... ")
-							c.configStoreCache.Delete(collections.IstioSecurityV1Beta1Authorizationpolicies.Resource().GroupVersionKind(), obj.Name, obj.Namespace)
-						}
-					} else {
-						err := findDeleteDryrunResource(obj.Name, obj.Namespace)
-						if err != nil {
-							log.Errorln("error deleting local authz policy file: ", err.Error())
-							return err
-						}
-					}
-				}
-			} else {
-				// case when service has authzEnabledAnnotation removed, and authz policy with the same name present
-				if !c.dryrun {
-					if res := c.configStoreCache.Get(collections.IstioSecurityV1Beta1Authorizationpolicies.Resource().GroupVersionKind(), obj.Name, obj.Namespace); res != nil {
-						log.Infoln("Deleting Authz Policy ... ")
-						c.configStoreCache.Delete(collections.IstioSecurityV1Beta1Authorizationpolicies.Resource().GroupVersionKind(), obj.Name, obj.Namespace)
-					}
-				} else {
-					err := findDeleteDryrunResource(obj.Name, obj.Namespace)
-					if err != nil {
-						log.Errorln("error deleting local authz policy file: ", err.Error())
-						return err
-					}
-				}
-			}
-		} else if castItem.Operation == model.EventDelete {
-			log.Infoln("Deleting Authz Policy ... ")
-			if !c.dryrun {
-				c.configStoreCache.Delete(collections.IstioSecurityV1Beta1Authorizationpolicies.Resource().GroupVersionKind(), obj.Name, obj.Namespace)
-			} else {
-				err := findDeleteDryrunResource(obj.Name, obj.Namespace)
-				if err != nil {
-					log.Errorln("error deleting local authz policy file: ", err.Error())
-					return err
-				}
-			}
-=======
 	switch true {
 	case svcCast:
 		err := c.processSvcResource(castItem.Operation, svcObj)
 		if err != nil {
 			return fmt.Errorf("error processing service resource, resource name: %v, error: %v", svcObj.Name, err.Error())
->>>>>>> f7d3e20c
 		}
 	case adCast:
 		err := c.processAthenzDomainResource(castItem.Operation, adObj)
@@ -374,42 +202,6 @@
 	return nil
 }
 
-<<<<<<< HEAD
-			athenzDomain, ok := athenzDomainRaw.(*adv1.AthenzDomain)
-			if !ok {
-				return errors.New("athenz domain cast failed")
-			}
-			signedDomain := athenzDomain.Spec.SignedDomain
-			// regenerate authz policy spec, since for authz policy's name match with service's label 'app' value
-			// it can just pass in authz policy name as arg to func convertAthenzModelIntoIstioAuthzPolicy
-			label := obj.Spec.Selector.MatchLabels["svc"]
-			domainRBAC := m.ConvertAthenzPoliciesIntoRbacModel(signedDomain.Domain, &c.adIndexInformer)
-			convertedCR := c.convertAthenzModelIntoIstioAuthzPolicy(domainRBAC, obj.Namespace, obj.Name, label)
-			if !c.dryrun {
-				// prevent manual editing the file
-				if castItem.Operation == model.EventUpdate {
-					// assign current revision, update function requires a defined resource version
-					convertedCR.ResourceVersion = obj.ResourceVersion
-					_, err := c.configStoreCache.Update(convertedCR)
-					if err != nil {
-						log.Errorln("error updating authz policy: ", err.Error())
-						return err
-					}
-				}
-				// prevent
-				if castItem.Operation == model.EventDelete {
-					_, err := c.configStoreCache.Create(convertedCR)
-					if err != nil {
-						log.Errorln("error updating authz policy: ", err.Error())
-						return err
-					}
-				}
-			} else {
-				err := createDryrunResource(convertedCR, obj.Name, obj.Namespace)
-				if err != nil {
-					return fmt.Errorf("unable write to file, err: %v", err)
-				}
-=======
 // resync will run as a periodic resync at a given interval, it will take all
 // the current athenz domains in the cache and put them onto the queue
 func (c *Controller) resync(stopCh <-chan struct{}) {
@@ -422,17 +214,11 @@
 			apListRaw := c.authzpolicyIndexInformer.GetIndexer().List()
 			for _, adRaw := range apListRaw {
 				c.ProcessConfigChange(model.EventAdd, adRaw)
->>>>>>> f7d3e20c
 			}
 		case <-stopCh:
 			log.Infoln("Stopping authorization policies resync...")
 			return
 		}
-<<<<<<< HEAD
-	} else {
-		return fmt.Errorf("unable to cast interface to service or athenzDomain or authz policy object")
-=======
->>>>>>> f7d3e20c
 	}
 }
 
@@ -673,5 +459,5 @@
 // policy name, namespace and matching service label, derives authz policy config and return it
 func (c *Controller) genAuthzPolicyConfig(signedDomain zms.SignedDomain, apNamespace, apName, svcLabel string) model.Config {
 	domainRBAC := athenz.ConvertAthenzPoliciesIntoRbacModel(signedDomain.Domain, &c.adIndexInformer)
-	return c.rbacProvider.ConvertAthenzModelIntoIstioAuthzPolicy(domainRBAC, apNamespace, apName, svcLabel)
+    return c.rbacProvider.ConvertAthenzModelIntoIstioAuthzPolicy(domainRBAC, apNamespace, apName, svcLabel)
 }